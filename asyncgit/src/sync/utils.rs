//! sync git api (various methods)

use super::CommitId;
use crate::error::{Error, Result};
use git2::{IndexAddOption, Repository, RepositoryOpenFlags};
use scopetime::scope_time;
use std::path::Path;

///
pub fn is_repo(repo_path: &str) -> bool {
    Repository::open_ext(
        repo_path,
        RepositoryOpenFlags::empty(),
        Vec::<&Path>::new(),
    )
    .is_ok()
}

/// checks if the git repo at path `repo_path` is a bare repo
pub fn is_bare_repo(repo_path: &str) -> Result<bool> {
    let repo = Repository::open_ext(
        repo_path,
        RepositoryOpenFlags::empty(),
        Vec::<&Path>::new(),
    )?;

    Ok(repo.is_bare())
}

///
pub fn repo(repo_path: &str) -> Result<Repository> {
    let repo = Repository::open_ext(
        repo_path,
        RepositoryOpenFlags::empty(),
        Vec::<&Path>::new(),
    )?;

    if repo.is_bare() {
        return Err(Error::Generic("bare repo".to_string()));
    }

    Ok(repo)
}

///
pub fn work_dir(repo: &Repository) -> &Path {
    repo.workdir().expect("unable to query workdir")
}

///
pub fn get_head(repo_path: &str) -> Result<CommitId> {
    let repo = repo(repo_path)?;
    get_head_repo(&repo)
}

///
pub fn get_head_repo(repo: &Repository) -> Result<CommitId> {
    scope_time!("get_head_repo");

    let head = repo.head()?.target();

    if let Some(head_id) = head {
        Ok(head_id.into())
    } else {
        Err(Error::NoHead)
    }
}

<<<<<<< HEAD
=======
/// Wrap Repository::signature to allow unknown user.name.
///
/// See <https://github.com/extrawurst/gitui/issues/79>.
pub fn signature_allow_undefined_name(
    repo: &Repository,
) -> std::result::Result<git2::Signature<'static>, git2::Error> {
    match repo.signature() {
        Err(e) if e.code() == git2::ErrorCode::NotFound => {
            let config = repo.config()?;
            git2::Signature::now(
                config.get_str("user.name").unwrap_or("unknown"),
                config.get_str("user.email")?,
            )
        }

        v => v,
    }
}

/// ditto
pub fn commit_new(repo_path: &str, msg: &str) -> Result<CommitId> {
    commit(repo_path, msg).map(CommitId::new)
}

>>>>>>> 59d43f4d
/// this does not run any git hooks
pub fn commit(repo_path: &str, msg: &str) -> Result<CommitId> {
    scope_time!("commit");

    let repo = repo(repo_path)?;

    let signature = signature_allow_undefined_name(&repo)?;
    let mut index = repo.index()?;
    let tree_id = index.write_tree()?;
    let tree = repo.find_tree(tree_id)?;

    let parents = if let Ok(id) = get_head(repo_path) {
        vec![repo.find_commit(id.into())?]
    } else {
        Vec::new()
    };

    let parents = parents.iter().collect::<Vec<_>>();

    Ok(repo
        .commit(
            Some("HEAD"),
            &signature,
            &signature,
            msg,
            &tree,
            parents.as_slice(),
        )?
        .into())
}

/// add a file diff from workingdir to stage (will not add removed files see `stage_addremoved`)
pub fn stage_add_file(repo_path: &str, path: &Path) -> Result<()> {
    scope_time!("stage_add_file");

    let repo = repo(repo_path)?;

    let mut index = repo.index()?;

    index.add_path(path)?;
    index.write()?;

    Ok(())
}

/// like `stage_add_file` but uses a pattern to match/glob multiple files/folders
pub fn stage_add_all(repo_path: &str, pattern: &str) -> Result<()> {
    scope_time!("stage_add_all");

    let repo = repo(repo_path)?;

    let mut index = repo.index()?;

    index.add_all(vec![pattern], IndexAddOption::DEFAULT, None)?;
    index.write()?;

    Ok(())
}

/// stage a removed file
pub fn stage_addremoved(repo_path: &str, path: &Path) -> Result<()> {
    scope_time!("stage_addremoved");

    let repo = repo(repo_path)?;

    let mut index = repo.index()?;

    index.remove_path(path)?;
    index.write()?;

    Ok(())
}

#[cfg(test)]
mod tests {
    use super::*;
    use crate::sync::{
        status::{get_status, StatusType},
        tests::{
            debug_cmd_print, get_statuses, repo_init, repo_init_empty,
        },
    };
    use std::{
        fs::{self, remove_file, File},
        io::Write,
        path::Path,
    };

    #[test]
    fn test_commit() {
        let file_path = Path::new("foo");
        let (_td, repo) = repo_init().unwrap();
        let root = repo.path().parent().unwrap();
        let repo_path = root.as_os_str().to_str().unwrap();

        File::create(&root.join(file_path))
            .unwrap()
            .write_all(b"test\nfoo")
            .unwrap();

        assert_eq!(get_statuses(repo_path), (1, 0));

        stage_add_file(repo_path, file_path).unwrap();

        assert_eq!(get_statuses(repo_path), (0, 1));

        commit(repo_path, "commit msg").unwrap();

        assert_eq!(get_statuses(repo_path), (0, 0));
    }

    #[test]
    fn test_commit_in_empty_repo() {
        let file_path = Path::new("foo");
        let (_td, repo) = repo_init_empty().unwrap();
        let root = repo.path().parent().unwrap();
        let repo_path = root.as_os_str().to_str().unwrap();

        assert_eq!(get_statuses(repo_path), (0, 0));

        File::create(&root.join(file_path))
            .unwrap()
            .write_all(b"test\nfoo")
            .unwrap();

        assert_eq!(get_statuses(repo_path), (1, 0));

        stage_add_file(repo_path, file_path).unwrap();

        assert_eq!(get_statuses(repo_path), (0, 1));

        commit(repo_path, "commit msg").unwrap();

        assert_eq!(get_statuses(repo_path), (0, 0));
    }

    #[test]
    fn test_stage_add_smoke() {
        let file_path = Path::new("foo");
        let (_td, repo) = repo_init_empty().unwrap();
        let root = repo.path().parent().unwrap();
        let repo_path = root.as_os_str().to_str().unwrap();

        assert_eq!(
            stage_add_file(repo_path, file_path).is_ok(),
            false
        );
    }

    #[test]
    fn test_staging_one_file() {
        let file_path = Path::new("file1.txt");
        let (_td, repo) = repo_init().unwrap();
        let root = repo.path().parent().unwrap();
        let repo_path = root.as_os_str().to_str().unwrap();

        File::create(&root.join(file_path))
            .unwrap()
            .write_all(b"test file1 content")
            .unwrap();

        File::create(&root.join(Path::new("file2.txt")))
            .unwrap()
            .write_all(b"test file2 content")
            .unwrap();

        assert_eq!(get_statuses(repo_path), (2, 0));

        stage_add_file(repo_path, file_path).unwrap();

        assert_eq!(get_statuses(repo_path), (1, 1));
    }

    #[test]
    fn test_staging_folder() -> Result<()> {
        let (_td, repo) = repo_init().unwrap();
        let root = repo.path().parent().unwrap();
        let repo_path = root.as_os_str().to_str().unwrap();

        let status_count = |s: StatusType| -> usize {
            get_status(repo_path, s, true).unwrap().len()
        };

        fs::create_dir_all(&root.join("a/d"))?;
        File::create(&root.join(Path::new("a/d/f1.txt")))?
            .write_all(b"foo")?;
        File::create(&root.join(Path::new("a/d/f2.txt")))?
            .write_all(b"foo")?;
        File::create(&root.join(Path::new("a/f3.txt")))?
            .write_all(b"foo")?;

        assert_eq!(status_count(StatusType::WorkingDir), 3);

        stage_add_all(repo_path, "a/d").unwrap();

        assert_eq!(status_count(StatusType::WorkingDir), 1);
        assert_eq!(status_count(StatusType::Stage), 2);

        Ok(())
    }

    #[test]
    fn test_staging_deleted_file() {
        let file_path = Path::new("file1.txt");
        let (_td, repo) = repo_init().unwrap();
        let root = repo.path().parent().unwrap();
        let repo_path = root.as_os_str().to_str().unwrap();

        let status_count = |s: StatusType| -> usize {
            get_status(repo_path, s, true).unwrap().len()
        };

        let full_path = &root.join(file_path);

        File::create(full_path)
            .unwrap()
            .write_all(b"test file1 content")
            .unwrap();

        stage_add_file(repo_path, file_path).unwrap();

        commit(repo_path, "commit msg").unwrap();

        // delete the file now
        assert_eq!(remove_file(full_path).is_ok(), true);

        // deleted file in diff now
        assert_eq!(status_count(StatusType::WorkingDir), 1);

        stage_addremoved(repo_path, file_path).unwrap();

        assert_eq!(status_count(StatusType::WorkingDir), 0);
        assert_eq!(status_count(StatusType::Stage), 1);
    }

    // see https://github.com/extrawurst/gitui/issues/108
    #[test]
    fn test_staging_sub_git_folder() -> Result<()> {
        let (_td, repo) = repo_init().unwrap();
        let root = repo.path().parent().unwrap();
        let repo_path = root.as_os_str().to_str().unwrap();

        let status_count = |s: StatusType| -> usize {
            get_status(repo_path, s, true).unwrap().len()
        };

        let sub = &root.join("sub");

        fs::create_dir_all(sub)?;

        debug_cmd_print(sub.to_str().unwrap(), "git init subgit");

        File::create(sub.join("subgit/foo.txt"))
            .unwrap()
            .write_all(b"content")
            .unwrap();

        assert_eq!(status_count(StatusType::WorkingDir), 1);

        //expect to fail
        assert!(stage_add_all(repo_path, "sub").is_err());

        Ok(())
    }

    #[test]
    fn test_head_empty() -> Result<()> {
        let (_td, repo) = repo_init_empty()?;
        let root = repo.path().parent().unwrap();
        let repo_path = root.as_os_str().to_str().unwrap();

        assert_eq!(get_head(repo_path).is_ok(), false);

        Ok(())
    }

    #[test]
    fn test_head() -> Result<()> {
        let (_td, repo) = repo_init()?;
        let root = repo.path().parent().unwrap();
        let repo_path = root.as_os_str().to_str().unwrap();

        assert_eq!(get_head(repo_path).is_ok(), true);

        Ok(())
    }
}<|MERGE_RESOLUTION|>--- conflicted
+++ resolved
@@ -66,8 +66,6 @@
     }
 }
 
-<<<<<<< HEAD
-=======
 /// Wrap Repository::signature to allow unknown user.name.
 ///
 /// See <https://github.com/extrawurst/gitui/issues/79>.
@@ -87,12 +85,6 @@
     }
 }
 
-/// ditto
-pub fn commit_new(repo_path: &str, msg: &str) -> Result<CommitId> {
-    commit(repo_path, msg).map(CommitId::new)
-}
-
->>>>>>> 59d43f4d
 /// this does not run any git hooks
 pub fn commit(repo_path: &str, msg: &str) -> Result<CommitId> {
     scope_time!("commit");
